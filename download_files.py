from pathlib import Path
import pandas as pd
import requests
import json
import config
import time
from concurrent.futures import ThreadPoolExecutor, as_completed
import threading


def verify_pdf(content: bytes) -> bool:
    PDF_MAGIC_BYTES = b"%PDF-"
    return content.startswith(PDF_MAGIC_BYTES)


def download_file(data: pd.Series) -> tuple[bool, int, str]:
    save_path = config.DOWNLOADS_DIR / f"{data.name}.pdf"
    # Converts to valid entries to strings
    urls = [
        str(url)
        for url in [data[config.PDF_URL_COLUMN], data[config.SECONDARY_PDF_URL_COLUMN]]
        if pd.notna(url)
    ]
    result_code = 0
    url = ""

    try:
        for url in urls:
            response = requests.get(
                url, timeout=config.DOWNLOAD_TIMEOUT, headers=config.REQUEST_HEADERS
            )

            if response.status_code == 404:
                print(f"File not found (404): {data.name} at {url}")
                result_code = response.status_code
                continue

            if response.status_code == 403:
                print(f"Access forbidden (403): {data.name} at {url}")
                result_code = response.status_code
                continue

            if not response.ok:
                print(f"HTTP error {response.status_code} for {data.name} at {url}")
                result_code = response.status_code
                continue

            if not verify_pdf(response.content):
                result_code = 415
                print(f"Invalid PDF (415): {data.name} at {url}")
                continue

            save_path.write_bytes(response.content)
            print(f"Successfully downloaded and wrote file: {data.name}")
            result_code = response.status_code
            return True, result_code, url

    except requests.Timeout:
        result_code = 408
        print(f"Timeout error (408): {data.name} at {url}")

    except requests.ConnectionError:
        result_code = 503
        print(f"Connection error (503): {data.name} at {url}")

    except requests.RequestException as e:
        result_code = 500
        print(f"Error with file (500): {data.name}: {e}")

    return False, result_code, url


def write_dict_to_json(status: dict) -> None:
    """Writes a dictionary to a json file

    Args:
        status (dict): The dictionary containing the status of downloads
    """
    with open(config.LOG_FILE, "w") as file:
        json.dump(status, file, indent=2)


def read_json_to_dict(filepath: Path) -> dict:
    if not filepath.exists():
        return {}
    with open(filepath, "r") as file:
        status = json.load(file)
    return status


def main() -> None:
    df = pd.read_excel(config.DATA_FILE, sheet_name=0, index_col=config.ID_COLUMN)

    ### filter out rows with no URL
    has_url = (
        df[config.PDF_URL_COLUMN].notna() | df[config.SECONDARY_PDF_URL_COLUMN].notna()
    )
    df = df[has_url]

    download_status = read_json_to_dict(config.LOG_FILE)
    unprocessed_df = df[~df.index.isin(download_status.keys())]
<<<<<<< HEAD

    batch_size = 50    
    batch = unprocessed_df.iloc[:batch_size]


    start_time = time.perf_counter()
    for index, row in batch.iterrows():
        download_state = download_file(row)
        download_status[index] = download_state
        write_dict_to_json(download_status)
=======
    
    batch_size = 50
    batch = unprocessed_df

    start_time = time.perf_counter()

    status_lock = threading.Lock()

    with ThreadPoolExecutor(max_workers=50) as executor:
        future_to_id = {executor.submit(download_file, row): idx for idx, row in batch.iterrows()}

        for future in as_completed(future_to_id):
            index = future_to_id[future]
            #with status_lock:
            download_status[index] = future.result()
            write_dict_to_json(download_status)
                
>>>>>>> 88c9c35c
    end_time = time.perf_counter()
    print(
        f"Downloaded {batch_size} files in {end_time - start_time:.2f} seconds"
    )


if __name__ == "__main__":
    main()
<|MERGE_RESOLUTION|>--- conflicted
+++ resolved
@@ -1,139 +1,165 @@
-from pathlib import Path
-import pandas as pd
-import requests
-import json
-import config
-import time
-from concurrent.futures import ThreadPoolExecutor, as_completed
-import threading
-
-
-def verify_pdf(content: bytes) -> bool:
-    PDF_MAGIC_BYTES = b"%PDF-"
-    return content.startswith(PDF_MAGIC_BYTES)
-
-
-def download_file(data: pd.Series) -> tuple[bool, int, str]:
-    save_path = config.DOWNLOADS_DIR / f"{data.name}.pdf"
-    # Converts to valid entries to strings
-    urls = [
-        str(url)
-        for url in [data[config.PDF_URL_COLUMN], data[config.SECONDARY_PDF_URL_COLUMN]]
-        if pd.notna(url)
-    ]
-    result_code = 0
-    url = ""
-
-    try:
-        for url in urls:
-            response = requests.get(
-                url, timeout=config.DOWNLOAD_TIMEOUT, headers=config.REQUEST_HEADERS
-            )
-
-            if response.status_code == 404:
-                print(f"File not found (404): {data.name} at {url}")
-                result_code = response.status_code
-                continue
-
-            if response.status_code == 403:
-                print(f"Access forbidden (403): {data.name} at {url}")
-                result_code = response.status_code
-                continue
-
-            if not response.ok:
-                print(f"HTTP error {response.status_code} for {data.name} at {url}")
-                result_code = response.status_code
-                continue
-
-            if not verify_pdf(response.content):
-                result_code = 415
-                print(f"Invalid PDF (415): {data.name} at {url}")
-                continue
-
-            save_path.write_bytes(response.content)
-            print(f"Successfully downloaded and wrote file: {data.name}")
-            result_code = response.status_code
-            return True, result_code, url
-
-    except requests.Timeout:
-        result_code = 408
-        print(f"Timeout error (408): {data.name} at {url}")
-
-    except requests.ConnectionError:
-        result_code = 503
-        print(f"Connection error (503): {data.name} at {url}")
-
-    except requests.RequestException as e:
-        result_code = 500
-        print(f"Error with file (500): {data.name}: {e}")
-
-    return False, result_code, url
-
-
-def write_dict_to_json(status: dict) -> None:
-    """Writes a dictionary to a json file
-
-    Args:
-        status (dict): The dictionary containing the status of downloads
-    """
-    with open(config.LOG_FILE, "w") as file:
-        json.dump(status, file, indent=2)
-
-
-def read_json_to_dict(filepath: Path) -> dict:
-    if not filepath.exists():
-        return {}
-    with open(filepath, "r") as file:
-        status = json.load(file)
-    return status
-
-
-def main() -> None:
-    df = pd.read_excel(config.DATA_FILE, sheet_name=0, index_col=config.ID_COLUMN)
-
-    ### filter out rows with no URL
-    has_url = (
-        df[config.PDF_URL_COLUMN].notna() | df[config.SECONDARY_PDF_URL_COLUMN].notna()
-    )
-    df = df[has_url]
-
-    download_status = read_json_to_dict(config.LOG_FILE)
-    unprocessed_df = df[~df.index.isin(download_status.keys())]
-<<<<<<< HEAD
-
-    batch_size = 50    
-    batch = unprocessed_df.iloc[:batch_size]
-
-
-    start_time = time.perf_counter()
-    for index, row in batch.iterrows():
-        download_state = download_file(row)
-        download_status[index] = download_state
-        write_dict_to_json(download_status)
-=======
-    
-    batch_size = 50
-    batch = unprocessed_df
-
-    start_time = time.perf_counter()
-
-    status_lock = threading.Lock()
-
-    with ThreadPoolExecutor(max_workers=50) as executor:
-        future_to_id = {executor.submit(download_file, row): idx for idx, row in batch.iterrows()}
-
-        for future in as_completed(future_to_id):
-            index = future_to_id[future]
-            #with status_lock:
-            download_status[index] = future.result()
-            write_dict_to_json(download_status)
-                
->>>>>>> 88c9c35c
-    end_time = time.perf_counter()
-    print(
-        f"Downloaded {batch_size} files in {end_time - start_time:.2f} seconds"
-    )
-
-
-if __name__ == "__main__":
-    main()
+from pathlib import Path
+import pandas as pd
+import requests
+import json
+import config
+import time
+from concurrent.futures import ThreadPoolExecutor, as_completed
+import threading
+
+
+def verify_pdf(content: bytes) -> bool:
+    PDF_MAGIC_BYTES = b"%PDF-"
+    return content.startswith(PDF_MAGIC_BYTES)
+
+
+def download_file(data: pd.Series) -> tuple[bool, int, str]:
+    save_path = config.DOWNLOADS_DIR / f"{data.name}.pdf"
+    # Converts to valid entries to strings
+    urls = [
+        str(url)
+        for url in [data[config.PDF_URL_COLUMN], data[config.SECONDARY_PDF_URL_COLUMN]]
+        if pd.notna(url)
+    ]
+    result_code = 0
+    url = ""
+
+    try:
+        for url in urls:
+            response = requests.get(
+                url, timeout=config.DOWNLOAD_TIMEOUT, headers=config.REQUEST_HEADERS
+            )
+
+            if response.status_code == 404:
+                print(f"File not found (404): {data.name} at {url}")
+                result_code = response.status_code
+                continue
+
+            if response.status_code == 403:
+                print(f"Access forbidden (403): {data.name} at {url}")
+                result_code = response.status_code
+                continue
+
+            if not response.ok:
+                print(f"HTTP error {response.status_code} for {data.name} at {url}")
+                result_code = response.status_code
+                continue
+
+            if not verify_pdf(response.content):
+                result_code = 415
+                print(f"Invalid PDF (415): {data.name} at {url}")
+                continue
+
+            save_path.write_bytes(response.content)
+            print(f"Successfully downloaded and wrote file: {data.name}")
+            result_code = response.status_code
+            return True, result_code, url
+
+    except requests.Timeout:
+        result_code = 408
+        print(f"Timeout error (408): {data.name} at {url}")
+
+    except requests.ConnectionError:
+        result_code = 503
+        print(f"Connection error (503): {data.name} at {url}")
+
+    except requests.RequestException as e:
+        result_code = 500
+        print(f"Error with file (500): {data.name}: {e}")
+
+    return False, result_code, url
+
+
+def write_dict_to_json(status: dict) -> None:
+    """Writes a dictionary to a json file
+
+    Args:
+        status (dict): The dictionary containing the status of downloads
+    """
+    with open(config.LOG_FILE, "w") as file:
+        json.dump(status, file, indent=2)
+
+
+def read_json_to_dict(filepath: Path) -> dict:
+    if not filepath.exists():
+        return {}
+    with open(filepath, "r") as file:
+        status = json.load(file)
+    return status
+
+def filter_data(df: pd.DataFrame, log: Path, batch_size) -> pd.DataFrame:
+    """_summary_
+
+    Returns:
+        pd.DataFrame: _description_
+    """
+    ### filter out rows with no URL
+
+    config.PDF_URL_COLUMN = "test"
+
+    has_url = (
+        df[config.PDF_URL_COLUMN].notna() | df[config.SECONDARY_PDF_URL_COLUMN].notna()
+    )
+    df = df[has_url]
+
+    download_status = read_json_to_dict(config.LOG_FILE)
+    unprocessed_df = df[~df.index.isin(download_status.keys())]
+   
+    batch = unprocessed_df.iloc[:batch_size]
+    return batch
+
+def main_concurrent() -> None:
+    """_summary_
+    """
+    df = pd.read_excel(config.DATA_FILE, sheet_name=0, index_col=config.ID_COLUMN)
+    batch = filter_data(df, config.LOG_FILE, batch_size = 50)
+
+    start_time = time.perf_counter()
+
+    status_lock = threading.Lock()
+
+    download_status = read_json_to_dict(config.LOG_FILE)
+
+    with ThreadPoolExecutor(max_workers=50) as executor:
+        future_to_id = {executor.submit(download_file, row): idx for idx, row in batch.iterrows()}
+
+        for future in as_completed(future_to_id):
+            index = future_to_id[future]
+            #with status_lock:
+            download_status[index] = future.result()
+            write_dict_to_json(download_status)
+                
+    end_time = time.perf_counter()
+
+
+
+def main() -> None:
+    df = pd.read_excel(config.DATA_FILE, sheet_name=0, index_col=config.ID_COLUMN)
+
+    ### filter out rows with no URL
+    has_url = (
+        df[config.PDF_URL_COLUMN].notna() | df[config.SECONDARY_PDF_URL_COLUMN].notna()
+    )
+    df = df[has_url]
+
+    download_status = read_json_to_dict(config.LOG_FILE)
+    unprocessed_df = df[~df.index.isin(download_status.keys())]
+
+    batch_size = 50    
+    batch = unprocessed_df.iloc[:batch_size]
+
+
+    start_time = time.perf_counter()
+    for index, row in batch.iterrows():
+        download_state = download_file(row)
+        download_status[index] = download_state
+        write_dict_to_json(download_status)
+    
+    end_time = time.perf_counter()
+    print(
+        f"Downloaded {batch_size} files in {end_time - start_time:.2f} seconds"
+    )
+
+
+if __name__ == "__main__":
+    main()